--- conflicted
+++ resolved
@@ -13,11 +13,7 @@
     this.spy = spy;
   }
 
-<<<<<<< HEAD
   async unhandledGenericIntent(...args: any[]) {
-=======
-  public unhandledGenericIntent(...args: any[]) {
->>>>>>> 7c77e0e6
     this.spyIfExistent("unhandled", ...args);
   }
 
