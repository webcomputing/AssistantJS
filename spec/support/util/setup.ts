import { ContainerImpl } from "inversify-components";

import { RequestContext } from "../../../src/components/root/public-interfaces";
<<<<<<< HEAD
=======
import { StateMachineSetup } from "../../../src/components/state-machine/state-intent-setup";
>>>>>>> 4596dd85
import { MinimalRequestExtraction, MinimalResponseHandler } from "../../../src/components/unifier/public-interfaces";
import { AssistantJSSetup } from "../../../src/setup";

import { SpecSetup } from "../../../src/spec-setup";

import { TestFilterA } from "../mocks/filters/test-filter-a";
import { TestFilterB } from "../mocks/filters/test-filter-b";
import { TestFilterC } from "../mocks/filters/test-filter-c";
import { TestFilterD } from "../mocks/filters/test-filter-d";
import { context } from "../mocks/root/request-context";
<<<<<<< HEAD
import { ContextAState } from "../mocks/states/context/context-a";
import { ContextBState } from "../mocks/states/context/context-b";
import { ContextCState } from "../mocks/states/context/context-c";
import { ContextDState } from "../mocks/states/context/context-d";
=======
import { FilterAState } from "../mocks/states/filter-a";
import { FilterBState } from "../mocks/states/filter-b";
import { FilterCState } from "../mocks/states/filter-c";
>>>>>>> 4596dd85
import { IntentCallbackState } from "../mocks/states/intent-callbacks";
import { MainState } from "../mocks/states/main";
import { PlainState } from "../mocks/states/plain";
import { SecondState } from "../mocks/states/second";
import { UnhandledErrorState } from "../mocks/states/unhandled-error";
import { UnhandledErrorWithFallbackState } from "../mocks/states/unhandled-error-with-fallback";
import { extraction } from "../mocks/unifier/extraction";
import { ResponseHandler } from "../mocks/unifier/handler";

/**
 * Creates a test assistant js setup
 * @param useMockStates If set to true, mock states (see mock/states -> Main and Second) will be added to setup
 * @param useChilds If set to true, child container for requests will be used, else mock/ChildlessGenericRequestHandler will be applied
 * @param autoBind If set to true, assistantJs.autobind() will be called for you
 * @param autoSetup If set to true, assistantJs.registerInternalComponents() will be called for you
 */
export function createSpecHelper(useMockStates = true, useChilds = false, autoBind = true, autoSetup = true): SpecSetup {
  const assistantJs = new SpecSetup(new AssistantJSSetup(new ContainerImpl()));
  assistantJs.prepare(
<<<<<<< HEAD
    [
      MainState,
      SecondState,
      UnhandledErrorState,
      UnhandledErrorWithFallbackState,
      PlainState,
      IntentCallbackState,
      ContextAState,
      ContextBState,
      ContextCState,
      ContextDState,
    ],
=======
    [MainState, SecondState, UnhandledErrorState, UnhandledErrorWithFallbackState, PlainState, IntentCallbackState, FilterAState, FilterBState, FilterCState],
    [TestFilterA, TestFilterB, TestFilterC, TestFilterD],
>>>>>>> 4596dd85
    autoBind,
    useChilds,
    autoSetup
  );
  return assistantJs;
}

/**
 * Creates request scope in container manually, without firing a request.
 * @param specSetup Return value of createSpecHelper()
 * @param minimalExtraction Extraction result to add to di container for scope opening.
 * You can pass null if you don't want to pass a result. If you don't pass anything, mocks/unifier/extraction will be used
 * @param requestContext Request context to add to di container for scope opening. If you don't pass one, mocks/root/request-context will be used
 */
export function createRequestScope(
  specSetup: SpecSetup,
  minimalExtraction: MinimalRequestExtraction | null = JSON.parse(JSON.stringify(extraction)),
  requestContext: RequestContext = context,
  responseHandler: { new (...args: any[]): MinimalResponseHandler } = ResponseHandler
) {
  specSetup.createRequestScope(minimalExtraction, requestContext, responseHandler);
}<|MERGE_RESOLUTION|>--- conflicted
+++ resolved
@@ -1,10 +1,7 @@
 import { ContainerImpl } from "inversify-components";
 
 import { RequestContext } from "../../../src/components/root/public-interfaces";
-<<<<<<< HEAD
-=======
 import { StateMachineSetup } from "../../../src/components/state-machine/state-intent-setup";
->>>>>>> 4596dd85
 import { MinimalRequestExtraction, MinimalResponseHandler } from "../../../src/components/unifier/public-interfaces";
 import { AssistantJSSetup } from "../../../src/setup";
 
@@ -15,16 +12,13 @@
 import { TestFilterC } from "../mocks/filters/test-filter-c";
 import { TestFilterD } from "../mocks/filters/test-filter-d";
 import { context } from "../mocks/root/request-context";
-<<<<<<< HEAD
 import { ContextAState } from "../mocks/states/context/context-a";
 import { ContextBState } from "../mocks/states/context/context-b";
 import { ContextCState } from "../mocks/states/context/context-c";
 import { ContextDState } from "../mocks/states/context/context-d";
-=======
 import { FilterAState } from "../mocks/states/filter-a";
 import { FilterBState } from "../mocks/states/filter-b";
 import { FilterCState } from "../mocks/states/filter-c";
->>>>>>> 4596dd85
 import { IntentCallbackState } from "../mocks/states/intent-callbacks";
 import { MainState } from "../mocks/states/main";
 import { PlainState } from "../mocks/states/plain";
@@ -44,7 +38,6 @@
 export function createSpecHelper(useMockStates = true, useChilds = false, autoBind = true, autoSetup = true): SpecSetup {
   const assistantJs = new SpecSetup(new AssistantJSSetup(new ContainerImpl()));
   assistantJs.prepare(
-<<<<<<< HEAD
     [
       MainState,
       SecondState,
@@ -52,15 +45,15 @@
       UnhandledErrorWithFallbackState,
       PlainState,
       IntentCallbackState,
+      FilterAState, 
+      FilterBState, 
+      FilterCState,
       ContextAState,
       ContextBState,
       ContextCState,
       ContextDState,
     ],
-=======
-    [MainState, SecondState, UnhandledErrorState, UnhandledErrorWithFallbackState, PlainState, IntentCallbackState, FilterAState, FilterBState, FilterCState],
     [TestFilterA, TestFilterB, TestFilterC, TestFilterD],
->>>>>>> 4596dd85
     autoBind,
     useChilds,
     autoSetup
