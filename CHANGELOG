--- conflicted
+++ resolved
@@ -24,15 +24,10 @@
     - removed createAndSendEmptyResponse(), use endSessionWith("") instead.
     - as of https://github.com/Microsoft/TypeScript/issues/17113 projects need to use `"skipLibCheck": true` in tsconfig.json
     - add SelectedGenericIntent for selection of items, e.g. a list on a smart display
-<<<<<<< HEAD
-- minor changes and improvements 
-- add CLI command 'assistant deploy'. Allows you to publish your voice application configuration to all registered platforms.
-
-=======
 - introduces @stayInContext and @clearContext decorators, which enables you to have multiple states active at the same time
 - introduces @filter decorator, which works like a beforeIntentHook, but is made specifically for state redirections (which should be the most common use case for hooks)
 - minor changes and improvements    
->>>>>>> e300d260
+- add CLI command 'assistant deploy'. Allows you to publish your voice application configuration to all registered platforms.
 
 version 0.3.2
 - fixes intent configuration in generator. Entities will be mapped with utterances only once. (@denselmann)
