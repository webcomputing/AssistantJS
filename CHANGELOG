version 0.5.0
<<<<<<< HEAD
- adds setAppendedJSON() method to response handler, enabling you to set some json which will be appended to / merged with the resulting json of the response handler
=======
- adds resolveAnswerField() to basic response handler: This allows you to get the currently stored value of any response handler field 
>>>>>>> 44d84706

version 0.4.0
- changes default behaviour of AssistantJSSetup's constructor to create a new container instead of using a global one. Removes global container.
- changes get() and getRaw() methods of entity dictionary: Now casting returned numbers to strings, aligning both methods to the already specified return type (string|undefined). Previously, if entities in request/extraction have been numbers, dictionary did not return them as string, resulting in unexpected/untyped behaviour.
- changes get() method of entity dictionary: If you are getting an assistantjs-configured custom entitiy and user passed a synonym of an entity value, get() automatically resolves to the entity value. Use getRaw() f you want to get the original passed value.
- changes get() method of entity dictionary: If you are getting an assistantjs-configured custom entitiy, get() now always return the value with the nearest levenshtein distance instead of the original value. If you want the original value, use getRaw() instead. For non-custom-entities, get() returns the regular value.
- adds listKeys and getSubset to session interface
- introduces translateHelper's getAllAlternatives() method which returns all alternatives instead of a sample one. Useful for suggestion chips etc and as an alternative to getTranslationValuesFor.
- changed the "assistant" binary to load the new application-initializer.js instead of index.js. To migrate, install the new assistant-source version globally.
- the entry files for utterances/translations/entities now may be either .json, .js or .ts files
- now supports generation of custom entities
	- You are now able to define custom entities in a config/locales/en/entities.ts file (or .json, or .js). If you wonder how, just generate a new assistantjs application and have a look at the used interface in the generates entities.ts file.
	- Remember that you need to set up a type mapping in your unifier configuration in config/components/unifier for your custom entities, too.
	- You do not need to set up platform specific mappings (for dialogflow, alexa, ...) for your custom entities. 
	- On the other hand, if you set up a platform specific mapping, our generators will use this platform specific mapping instead of your custom entity. This enables you to use custom entities as a fallback for missing platform specific types. For example, if you use the AMAZON.US_CITY slot type, but don't find a corresponding dialogflow entity for it, you are able to create a custom entity as a dialogflow fallback.
- changed spec setup and made spec-helper more powerful. To make use of the improved spec setup in your 0.3.x project, create a new assistant js application and have a look at the generated spec setup.
- renames "specSetup" to "specHelper" and removes autoStart option of pretendIntentCalled() in PlatformSpecHelper interface (unifierInterfaces)
- removed index.ts and replaced it with application-initializer.ts to make the AssitantJS initialization process more adaptable. To migrate easily, create a new AssistantJS application, copy the created application-initializer.ts, paste it into your application and merge all locally made changes of your index.ts into your new application-initializer.ts
- renamed SpecSetup to SpecHelper
- new ResponseHandler: ResponseFactory and old Response-Types are obsolete now. A new ResponseHandler is introduced, which allows you the following:
	- Method-Chaining `this.handler.prompt(...).setCard(...).setSuggestionChips(...)`
	- dynamic types and methods based on the installed and used platforms `this.handler.addGoogleTable(...).addAlexaList(...)`. To Work you have to specif a intersection-type like `type MixedTypes = GoogleSpecificTypes & AlexaSpecificTypes; type MixedHandler = GoogleHandler<MixedTypes> & AlexaHandler<MixedTypes>;`
	- every Method can be used either with plain objects or with promises
	- for every common feature like SuggestionChips, Authentication or Cards there is a mixin which can be used and extended by specific ResponseHandler
	- removes createAndSendEmptyResponse(), use endSessionWith("") instead.
	- as of https://github.com/Microsoft/TypeScript/issues/17113 projects need to use `"skipLibCheck": true` in tsconfig.json
	- adds SelectedGenericIntent for selection of items, e.g. a list on a smart display
- introduces @stayInContext and @clearContext decorators, which enables you to have multiple states active at the same time
- adds specs to scaffolding process
- adds status for accountlinking as optional extraction
- substitutes alexa-utterance dependency with own implementation
- allows integration of missing interpolation handlers to use fallback / default translations
- makes translateHelper's t() method async
- removes redis and fakeredis dependencies
- introduces platform session, crypted platform session and redis based session storage
- adds BeforeStateMachine and AfterStateMachine extension points
- adds possibility to use platform sessions, for example session system of alexa or google assistant, and makes platform sessions the default session storage
- introduces @filter decorator, which works like a beforeIntentHook, but is made specifically for state redirections (which should be the most common use case for hooks)
- minor changes and improvements    

version 0.3.2
- fixes intent configuration in generator. Entities will be mapped with utterances only once. (@denselmann)

version 0.3.1
- fixes cli command "assistant server" with given port (@AndChr)
- makes levenshtein comparison in entity dictionary case-insensitive

version 0.3.0
- promisifies hook api: Hooks aren't based on success() and failure() callbacks anymore, returning a Promise<boolean> instead
- introduces beforeIntent_ and afterIntent_ methods: These methods may be implemented in states and are called before/after an intent. This may be a good alternative for state-dependent hooks.
- fixes translateValuesFor/translateHelper call dependency bug
- adds device recognition: Platforms are now able to emit a device name which can be used to implement device-specific behaviour
- adds device-specific translation convention: If there is a device, AssistantJS will automatically look up keys structured like state.intent.{key}.platform.device
- enhances BaseState: BaseState now supports abbrevations for ResponseFactory (this.prompt(), this.endSessionWith()), TranslateHelper (this.t()), platform/device recognition (getPlatform(), getDeviceOrPlatform()) and logging (this.logger)
- groups state interfaces to a State namespace (State.Required, State.ErrorHandler, State.BeforeIntent, ...)
- adds unique short requestId to RequestContext
- switches to production-ready logging through bunyan: Removes dependency of "debug" module, adding bunyan instead.
- makes bunyan instance configurable through "core:root"-configuration
- makes logger instance injectable in all classes (as well in root as in request scope)
- adds the current request's id, an unique session identifier (not the session id) and the current platform/device as default parameters to request-specific logger
- makes logging opt-in-able in specs via environment variable SPEC_LOGS=true
- enables component-specific logging (especially for external assistantjs components)
- adds extension point enabling other components to add middlewares to request-specific logger
- enables whitelisting of specific extraction elements with logger, uses reasonable secure default
- changes featureChecker to use type guards
- updates multiple dependencys (esp. typescript)
- changes structure of configuration interfaces to improve type safety and user handling, now seperating between Configuration.Defaults and Configuration.Required and deriving Configuration.Runtime and user configuration
- deprecates interface exports (rootInterfaces, servicesInterfaces, unifierInterfaces, ...), now exporting all interfaces directly
- restructures internal interfaces, splits them up into public-interfaces (which are exported) and private-interfaces (which aren't)
- moves all interfaces needed for platform generators into single PlatformGenerator namespace
- updates scaffolding to generate new 0.3.0 structures in generated projects
- adds interfaces for internal hooks, making them type-safe
- adds cli command to list extension points and components

version 0.2.7
- removes local references from package-lock.json
- adds default port to fakredis spec instance, bugfixing fast mode

version 0.2.6
- executes registerInternalComponents() only if not done already by developer, giving him/her more flexibility

version 0.2.5
- makes tests faster
- updates inversify-components
- uses fast-option for fakeredis in default configuration

version 0.2.4
- switches to fakeredis as default configuration, lowering the barriers to entry

version 0.2.3
- sample selection now prefers array syntax over template syntax:
  When translateHelper draws a translation, it first looks out for the translation array and grabs a sample,
  before evaluating the sample's template syntax. This changes the probabilities of translation entries.

version 0.2.2
- enhances platform-specific i18n translations
- enables i18n data models
- fixes bug causing filtering of all entities in logs

version 0.2.1
- fixes bug which changed values of entities named "password", "pin" or "secure"

version 0.2.0
- adds interfaces for chat text, reprompts and suggestion chips
- introduces state transition history
- adds interfaces for session factory and current session factory
- response objects can now ignore unsupported platform features
- adds code examples to readme

version 0.1.2
- bugfix: additional arguments of intent methods are now passed to hooks, too

version 0.1.1
- introduces changelog
- adds redis configuration to scaffold
- removes redis default configuration
- removes redis dependency for assistant cli

version 0.1.0
- first initial public release<|MERGE_RESOLUTION|>--- conflicted
+++ resolved
@@ -1,9 +1,6 @@
 version 0.5.0
-<<<<<<< HEAD
 - adds setAppendedJSON() method to response handler, enabling you to set some json which will be appended to / merged with the resulting json of the response handler
-=======
 - adds resolveAnswerField() to basic response handler: This allows you to get the currently stored value of any response handler field 
->>>>>>> 44d84706
 
 version 0.4.0
 - changes default behaviour of AssistantJSSetup's constructor to create a new container instead of using a global one. Removes global container.
