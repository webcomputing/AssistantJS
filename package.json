{
  "name": "assistant-source",
<<<<<<< HEAD
  "version": "0.3.1",
=======
  "version": "0.3.2",
>>>>>>> f15be8c7
  "description": "TypeScript framework to build cross-platform voice applications (alexa, google home, ...). Write once, run anywhere!",
  "keywords": [
    "alexa",
    "google assistant",
    "cortana",
    "siri",
    "multi assistant",
    "voice assistant",
    "digital assistant",
    "natural language",
    "api.ai",
    "dialogflow",
    "inversify"
  ],
  "scripts": {
    "test": "gulp test",
    "coverage": "gulp test-coverage"
  },
  "homepage": "http://www.assistantjs.org",
  "bugs": "https://github.com/webcomputing/AssistantJS/issues",
  "main": "lib/assistant-source.js",
  "typings": "./dts/assistant-source.d.ts",
  "author": "Antonius Ostermann <ostermann.antonius@gmail.com> (http://www.antonius-ostermann.de)",
  "license": "SEE LICENSE IN <LICENSE>",
  "peerDependencies": {
    "inversify-components": "^0.4.0",
    "express": "^4.16.2"
  },
  "dependencies": {
    "@types/bunyan": "^1.8.4",
    "@types/express": "^4.16.0",
    "@types/redis": "^2.8.5",
    "alexa-utterances": "^0.2.1",
    "body-parser": "^1.18.2",
    "bunyan": "^1.8.12",
    "commander": "2.13.0",
    "cuid": "^2.0.2",
    "express": "^4.16.2",
    "fast-levenshtein": "^2.0.6",
    "i18next": "^10.6.0",
    "i18next-sync-fs-backend": "^1.0.0",
    "inversify": "4.1.1",
    "inversify-components": "^0.4.0",
    "redis": "^2.8.0",
    "reflect-metadata": "^0.1.12",
    "resolve": "^1.8.1",
    "rxjs": "^5.5.11"
  },
  "devDependencies": {
<<<<<<< HEAD
    "@types/jasmine": "^2.8.5",
    "@types/reflect-metadata": "0.0.5",
=======
    "@types/jasmine": "^2.8.8",
>>>>>>> f15be8c7
    "@types/request-promise": "^4.1.40",
    "connect-timeout": "^1.9.0",
    "fakeredis": "^2.0.0",
    "gulp": "^3.9.1",
    "gulp-clean": "^0.4.0",
    "gulp-shell": "^0.6.5",
    "gulp-sourcemaps": "^2.6.4",
    "gulp-tslint": "^8.1.3",
    "gulp-typescript": "^4.0.1",
    "gulp-watch": "^5.0.0",
    "jasmine-spec-reporter": "^4.2.1",
    "jasmine-ts": "^0.2.1",
    "nyc": "^11.9.0",
    "request": "^2.87.0",
    "request-promise": "^4.2.2",
    "tslint": "^5.8.0",
    "tslint-config-airbnb": "^5.9.2",
    "tslint-config-prettier": "^1.13.0",
    "typescript": "^2.9.2"
  },
  "bin": {
    "assistant": "./bin/assistant"
  },
  "repository": {
    "type": "git",
    "url": "https://github.com/webcomputing/AssistantJS"
  }
}<|MERGE_RESOLUTION|>--- conflicted
+++ resolved
@@ -1,10 +1,6 @@
 {
   "name": "assistant-source",
-<<<<<<< HEAD
-  "version": "0.3.1",
-=======
   "version": "0.3.2",
->>>>>>> f15be8c7
   "description": "TypeScript framework to build cross-platform voice applications (alexa, google home, ...). Write once, run anywhere!",
   "keywords": [
     "alexa",
@@ -54,12 +50,8 @@
     "rxjs": "^5.5.11"
   },
   "devDependencies": {
-<<<<<<< HEAD
-    "@types/jasmine": "^2.8.5",
+    "@types/jasmine": "^2.8.8",
     "@types/reflect-metadata": "0.0.5",
-=======
-    "@types/jasmine": "^2.8.8",
->>>>>>> f15be8c7
     "@types/request-promise": "^4.1.40",
     "connect-timeout": "^1.9.0",
     "fakeredis": "^2.0.0",
