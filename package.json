--- conflicted
+++ resolved
@@ -67,15 +67,9 @@
     "request": "^2.87.0",
     "request-promise": "^4.2.2",
     "tslint": "^5.8.0",
-<<<<<<< HEAD
-    "tslint-config-airbnb": "^5.8.0",
-    "tslint-config-prettier": "^1.10.0",
-    "typescript": "^2.8.1"
-=======
     "tslint-config-airbnb": "^5.9.2",
     "tslint-config-prettier": "^1.13.0",
     "typescript": "^2.9.2"
->>>>>>> 2a2fe7e8
   },
   "bin": {
     "assistant": "./bin/assistant"
