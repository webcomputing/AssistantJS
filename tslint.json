--- conflicted
+++ resolved
@@ -1,5 +1,4 @@
 {
-<<<<<<< HEAD
   "extends": ["tslint:latest", "tslint-config-airbnb", "tslint-config-prettier"],
   "rules": {
     "no-floating-promises": true,
@@ -18,26 +17,7 @@
         "function-regex": "^([a-z][\\w\\d]+)|(([A-Z][\\w\\d]+)Mixin)$"
       }
     ],
-    "prefer-array-literal": [ true, { "allow-type-parameters": true } ]
-  }
-=======
-  "extends": ["tslint:latest", "tslint-config-airbnb", "tslint-config-prettier"],
-  "rules": {
-    "interface-name":[true, "never-prefix"],
-    "only-arrow-functions": false,
-    "object-shorthand-properties-first": true,
-    "object-literal-sort-keys": false,
-    "no-namespace": false,
-    "no-increment-decrement": false,
-    "ter-prefer-arrow-callback": false,
-    "import-name": false,
-    "function-name": [ true, 
-      { 
-        "static-method-regex": "^[a-z][\\w\\d]+$",
-        "function-regex": "^([a-z][\\w\\d]+)|(([A-Z][\\w\\d]+)Mixin)$"
-      }
-    ],
-    "member-ordering": [true, 
+    "member-ordering": [ true,
       { 
         "order": [
           "public-static-field",
@@ -58,7 +38,6 @@
         ]
       }
     ],
-    "prefer-array-literal": [ true, { "allow-type-parameters": true } ]
-  }
->>>>>>> 7c77e0e6
+    "prefer-array-literal": [ true, { "allow-type-parameters": true } ]
+  }
 }