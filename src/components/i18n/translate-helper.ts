--- conflicted
+++ resolved
@@ -1,15 +1,9 @@
 import { I18n } from "i18next";
 import { inject, injectable, multiInject, optional } from "inversify";
 
-<<<<<<< HEAD
-import { OptionalExtractions, MinimalRequestExtraction } from "../unifier/public-interfaces";
-import { Logger } from "../root/public-interfaces";
-import { featureIsAvailable } from "../unifier/feature-checker";
-=======
 import { Logger } from "../root/public-interfaces";
 import { featureIsAvailable } from "../unifier/feature-checker";
 import { MinimalRequestExtraction, OptionalExtractions } from "../unifier/public-interfaces";
->>>>>>> 7c77e0e6
 
 import { componentInterfaces } from "./component-interfaces";
 import { I18nContext } from "./context";
@@ -36,8 +30,7 @@
     // Set language
     // Disable returning of objects so that lookup works properly with state keys.
     // Else, '.mainState' returns a valid result because of sub keys!
-<<<<<<< HEAD
-    const options = Object.assign({ lng: this.extraction.language, returnObjectTrees: false }, locals);
+    const options = { lng: this.extraction.language, returnObjectTrees: false, ...locals };
     const extractorName = this.extraction.platform;
 
     // Catch up device name or set to undefined
@@ -45,13 +38,6 @@
       this.extraction,
       OptionalExtractions.FeatureChecker.DeviceExtraction
     )
-=======
-    const options = { lng: this.extraction.language, returnObjectTrees: false, ...locals};
-    const extractorName = this.extraction.platform;
-
-    // Catch up device name or set to undefined
-    const device = featureIsAvailable<OptionalExtractions.DeviceExtraction>(this.extraction, OptionalExtractions.FeatureChecker.DeviceExtraction)
->>>>>>> 7c77e0e6
       ? this.extraction.device
       : undefined;
 
