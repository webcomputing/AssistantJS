--- conflicted
+++ resolved
@@ -11,13 +11,8 @@
 
   /**
    * Translates the given key using your json translations.
-<<<<<<< HEAD
    * @param key String of the key to look for. If you pass a relative key (beginning with '.'),
    * this method will apply several conventions, first looking for a translation for "currentState.currentIntent.KEY.platform.device".
-=======
-   * @param key String of the key to look for. If you pass a relative key (beginning with '.'), 
-   * this method will apply several conventions, first looking for a translation for "currentState.currentIntent.KEY.platform.device". 
->>>>>>> f15be8c7
    * If you pass an absolute key (without "." at beginning), this method will look at given absolute key.
    * @param locals Variables to use in reponse
    */
