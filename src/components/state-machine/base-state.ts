--- conflicted
+++ resolved
@@ -70,13 +70,8 @@
   }
 
   /** Prompts with current unhandled message */
-<<<<<<< HEAD
   async unhandledGenericIntent(machine: Transitionable, originalIntentMethod: string, ...args: any[]): Promise<any> {
     this.responseFactory.createVoiceResponse().prompt(await this.translateHelper.t());
-=======
-  public unhandledGenericIntent(machine: Transitionable, originalIntentMethod: string, ...args: any[]): any {
-    this.responseFactory.createVoiceResponse().prompt(this.translateHelper.t());
->>>>>>> 7c77e0e6
   }
 
   /** Sends empty response */
@@ -89,13 +84,8 @@
    * First try is `currentState.currentIntent.platform.device`.
    * @param locals If given: variables to use in response
    */
-<<<<<<< HEAD
   t(locals?: {[name: string]: string | number | object}): Promise<string>;
   
-=======
-  public t(locals?: { [name: string]: string | number | object }): string;
-
->>>>>>> 7c77e0e6
   /**
    * Translates the given key using your json translations.
    * @param key String of the key to look for. If you pass a relative key (beginning with '.'), this method will apply several conventions.
@@ -103,17 +93,10 @@
    * If you pass an absolute key (without "." at beginning), this method will look at given absolute key.
    * @param locals Variables to use in reponse
    */
-<<<<<<< HEAD
   t(key?: string, locals?: {[name: string]: string | number | object}): Promise<string>;
 
   async t(...args: any[]) {
     return await (this.translateHelper as any).t(...args);
-=======
-  public t(key?: string, locals?: { [name: string]: string | number | object }): string;
-
-  public t(...args: any[]) {
-    return (this.translateHelper as any).t(...args);
->>>>>>> 7c77e0e6
   }
 
   /**
@@ -121,11 +104,7 @@
    * @param {string} text Text to say to user
    * @param {string[]} [reprompts] If the user does not answer in a given time, these reprompt messages will be used.
    */
-<<<<<<< HEAD
   prompt(text: string | Promise<string>, ...reprompts: Array<string | Promise<string>>): void | Promise<void> {
-=======
-  public prompt(text: string, ...reprompts: string[]) {
->>>>>>> 7c77e0e6
     return this.responseFactory.createVoiceResponse().prompt(text, ...reprompts);
   }
 
