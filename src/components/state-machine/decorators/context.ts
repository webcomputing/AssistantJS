--- conflicted
+++ resolved
@@ -24,14 +24,7 @@
  * @param metaDataKey Key
  * @param callback Function to define as Metadata
  */
-<<<<<<< HEAD
-function defineMetatdataCallback(
-  metaDataKey: symbol,
-  callback: (currentStateName, currentStateInstance, contextStateNames, intentHistory, stateNameToTransitionTo) => boolean
-) {
-=======
 function defineMetatdataCallback(metaDataKey: symbol, callback?: StayInContextCallback | ClearContextCallback) {
->>>>>>> 6889528d
   const metadata = callback ? { callback } : { callback: () => true };
 
   return function(targetClass: any) {
