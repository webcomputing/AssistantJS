--- conflicted
+++ resolved
@@ -16,15 +16,11 @@
      * @param machine Current transitionable interface
      * @param originalIntentMethod Name of intent the state machine tried to call
      */
-<<<<<<< HEAD
     unhandledGenericIntent(
       machine: Transitionable,
       originalIntentMethod: string,
       ...args: any[]
     ): Promise<any>;
-=======
-    unhandledGenericIntent(machine: Transitionable, originalIntentMethod: string, ...args: any[]): any;
->>>>>>> 7c77e0e6
 
     /**
      * If an assistant fires and "endSession" intent, for example if a user does not answer anything, this method is called
