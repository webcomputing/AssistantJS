--- conflicted
+++ resolved
@@ -185,16 +185,10 @@
    * @param currentStateClass State class to check for defined metadata
    * @param metaDataKey Key to check for
    */
-<<<<<<< HEAD
-  private retrieveContextCallback<
-    ContextCallback extends (currentStateName, currentStateInstance, contextStateNames, intentHistory, stateNameToTransitionTo) => boolean | undefined
-  >(currentStateClass: State.Constructor, metaDataKey: symbol): ContextCallback | undefined {
-=======
   private retrieveContextCallback<ContextCallback extends StayInContextCallback | ClearContextCallback>(
     currentStateClass: State.Constructor,
     metaDataKey: symbol
   ): ContextCallback | undefined {
->>>>>>> 6889528d
     const metadata = Reflect.getMetadata(metaDataKey, currentStateClass);
 
     return metadata ? metadata.callback : undefined;
