import { inject, injectable } from "inversify";
import { Hooks } from "inversify-components";
import { Logger } from "../root/public-interfaces";
import { CurrentSessionFactory } from "../services/public-interfaces";
import { GenericIntent, intent } from "../unifier/public-interfaces";

import { injectionNames } from "../../injection-names";
import { clearContextMetadataKey } from "./decorators/clear-context-decorator";
import { stayInContextMetadataKey } from "./decorators/stay-in-context-decorator";
import { componentInterfaces } from "./private-interfaces";
import { State, Transitionable } from "./public-interfaces";

@injectable()
export class StateMachine implements Transitionable {
  public intentHistory: Array<{ stateName: string; intentMethodName: string }> = [];

  constructor(
    @inject(injectionNames.current.contextStatesProvider) private getContextStates: () => Promise<Array<{ instance: State.Required; name: string }>>,
    @inject(injectionNames.current.stateProvider) private getCurrentState: State.CurrentProvider,
    @inject("core:state-machine:state-names") private stateNames: string[],
    @inject(injectionNames.current.sessionFactory) private currentSessionFactory: CurrentSessionFactory,
    @inject("core:hook-pipe-factory") private pipeFactory: Hooks.PipeFactory,
    @inject("core:root:current-logger") private logger: Logger
  ) {}

  public async handleIntent(requestedIntent: intent, ...args: any[]) {
<<<<<<< HEAD
    const [currentState, contextStates] = await Promise.all([this.getCurrentState(), this.getContextStates()]);
=======
    const currentState = await this.getCurrentState();

>>>>>>> 4596dd85
    const intentMethod = this.deriveIntentMethod(requestedIntent);
    this.intentHistory.push({ stateName: currentState.name, intentMethodName: intentMethod });
    this.logger.info("Handling intent '" + intentMethod + "' on state " + currentState.name);

    /* execute clearContext callback if decorator is present */
    const clearContextCallbackFn = this.retrieveClearContextCallbackFromMetadata(currentState.instance.constructor as State.Constructor);
    if (clearContextCallbackFn && clearContextCallbackFn(currentState.name, contextStates.map(cState => cState.name), this.intentHistory)) {
      this.currentSessionFactory().set("__context_states", JSON.stringify([]));
    }

    try {
      /* Run beforeIntent-hooks as filter */
      const hookResults = await this.getBeforeIntentCallbacks()
        .withArguments(currentState.instance, currentState.name, intentMethod, this, ...args)
        .runAsFilter();

      /* Abort if not all hooks returned a "success" result */
      if (!hookResults.success) {
        this.logger.info("One of your hooks did not return a successful result. Aborting planned state machine execution.");
        return;
      }

<<<<<<< HEAD
      /* Check if there is a "beforeIntent_" method available */
      if ("beforeIntent_" in currentState.instance) {
        const callbackResult = await Promise.resolve(((currentState.instance as any) as State.BeforeIntent).beforeIntent_(intentMethod, this, ...args));
=======
      // Check if there is a "beforeIntent_" method available
      if (this.isStateWithBeforeIntent(currentState.instance)) {
        const callbackResult = await Promise.resolve(currentState.instance.beforeIntent_(intentMethod, this, ...args));
>>>>>>> 4596dd85

        if (typeof callbackResult !== "boolean") {
          throw new Error(
            `You have to return either true or false in your beforeIntent_ callback. Called beforeIntent_ for ${currentState.name}#${intentMethod}. `
          );
        }

        if (!callbackResult) {
          this.logger.info("Your beforeIntent_ callback returned false. Aborting planned state machine execution.");
          return;
        }
      }

      /* Check if intentMethod is available in currentState */
      if (typeof currentState.instance[intentMethod] === "function") {
        /* Call given intent */
        await Promise.resolve(currentState.instance[intentMethod](this, ...args));

<<<<<<< HEAD
        /* Call afterIntent_ method if present */
        if ("afterIntent_" in currentState.instance) {
          ((currentState.instance as any) as State.AfterIntent).afterIntent_(intentMethod, this, ...args);
=======
        // Call afterIntent_ method if present
        if (this.isStateWithAfterIntent(currentState.instance)) {
          currentState.instance.afterIntent_(intentMethod, this, ...args);
>>>>>>> 4596dd85
        }

        /* Run afterIntent hooks */
        await this.getAfterIntentCallbacks()
          .withArguments(currentState.instance, currentState.name, intentMethod, this, ...args)
          .runWithResultset();
      } else {
        const fittingState = contextStates.find(state => typeof state.instance[intentMethod] === "function");

        if (typeof fittingState !== "undefined") {
          await this.transitionTo(fittingState.name);
          await this.handleIntent(intentMethod, ...args);
        } else {
          /* -> Intent does not exist on state class nor any context state classes, so call unhandledGenericIntent instead */
          await this.handleIntent(GenericIntent.Unhandled, intentMethod, ...args);
        }
      }
    } catch (e) {
      /* Handle exception by error handler */
      await this.handleOrReject(e, currentState.instance, currentState.name, intentMethod, ...args);
    }
  }

  public async transitionTo(state: string) {
    if (this.stateNames.indexOf(state) === -1) throw Error("Cannot transition to " + state + ": State does not exist!");
    const resolvedPromise = await Promise.all([this.getContextStates(), this.getCurrentState()]);
    let contextStates = resolvedPromise[0];
    const currentState = resolvedPromise[1];

    const stayInContextCallbackFn = this.retrieveStayInContextCallbackFromMetadata(currentState.instance.constructor as State.Constructor);

    /* add current state to context if context meta data is present and remove previous context entry of current state */
    if (stayInContextCallbackFn) {
      contextStates = contextStates.filter(contextState => contextState.name !== currentState.name);
      contextStates.push(currentState);
    }

    /* execute callbacks of context states and filter by result */
    contextStates = contextStates.filter(contextState =>
      (this.retrieveStayInContextCallbackFromMetadata(contextState.instance.constructor as State.Constructor) as ((...args: any[]) => boolean))(
        currentState.name,
        contextStates.map(cState => cState.name),
        this.intentHistory,
        state
      )
    );
    /* set remaining context states as new context */
    await this.currentSessionFactory().set("__context_states", JSON.stringify(contextStates.map(contextState => contextState.name)));

    return this.currentSessionFactory().set("__current_state", state);
  }

  public async redirectTo(state: string, requestedIntent: intent, ...args: any[]) {
    await this.transitionTo(state);
    return this.handleIntent(requestedIntent, ...args);
  }

  public stateExists(state: string) {
    return this.stateNames.indexOf(state) !== -1;
  }

  /* Private helper methods */

  /** Checks if the current state is able to handle an error (=> if it has an 'errorFallback' method). If not, throws the error again. */
  private async handleOrReject(error: Error, state: State.Required, stateName: string, intentMethod: string, ...args): Promise<void> {
    if (this.isStateWithErrorFallback(state)) {
      await Promise.resolve(state.errorFallback(error, state, stateName, intentMethod, this, ...args));
    } else {
      throw error;
    }
  }

  /** If you change this: Have a look at registering of states / automatic intent recognition, too! */
  private deriveIntentMethod(requestedIntent: intent): string {
    if (typeof requestedIntent === "string" && requestedIntent.endsWith("Intent")) return requestedIntent;

    const baseString = (typeof requestedIntent === "string" ? requestedIntent : GenericIntent[requestedIntent].toLowerCase() + "Generic") + "Intent";
    return baseString.charAt(0).toLowerCase() + baseString.slice(1);
  }

  private getBeforeIntentCallbacks() {
    return this.pipeFactory(componentInterfaces.beforeIntent);
  }

  private getAfterIntentCallbacks() {
    return this.pipeFactory(componentInterfaces.afterIntent);
  }

<<<<<<< HEAD
  private retrieveStayInContextCallbackFromMetadata(currentStateClass: State.Constructor): ((...args: any[]) => boolean) | undefined {
    const metadata = Reflect.getMetadata(stayInContextMetadataKey, currentStateClass);
    return metadata ? metadata.stayInContext : undefined;
  }

  private retrieveClearContextCallbackFromMetadata(currentStateClass: State.Constructor): ((...args: any[]) => boolean) | undefined {
    const metadata = Reflect.getMetadata(clearContextMetadataKey, currentStateClass);
    return metadata ? metadata.clearContext : undefined;
=======
  /** Type Guards */
  private isStateWithBeforeIntent(state: State.Required | State.Required & State.BeforeIntent): state is State.Required & State.BeforeIntent {
    return "beforeIntent_" in state;
  }

  private isStateWithAfterIntent(state: State.Required | State.Required & State.AfterIntent): state is State.Required & State.AfterIntent {
    return "afterIntent_" in state;
  }

  private isStateWithErrorFallback(state: State.Required | State.Required & State.ErrorHandler): state is State.Required & State.ErrorHandler {
    return "errorFallback" in state;
>>>>>>> 4596dd85
  }
}<|MERGE_RESOLUTION|>--- conflicted
+++ resolved
@@ -24,12 +24,7 @@
   ) {}
 
   public async handleIntent(requestedIntent: intent, ...args: any[]) {
-<<<<<<< HEAD
     const [currentState, contextStates] = await Promise.all([this.getCurrentState(), this.getContextStates()]);
-=======
-    const currentState = await this.getCurrentState();
-
->>>>>>> 4596dd85
     const intentMethod = this.deriveIntentMethod(requestedIntent);
     this.intentHistory.push({ stateName: currentState.name, intentMethodName: intentMethod });
     this.logger.info("Handling intent '" + intentMethod + "' on state " + currentState.name);
@@ -52,15 +47,9 @@
         return;
       }
 
-<<<<<<< HEAD
-      /* Check if there is a "beforeIntent_" method available */
-      if ("beforeIntent_" in currentState.instance) {
-        const callbackResult = await Promise.resolve(((currentState.instance as any) as State.BeforeIntent).beforeIntent_(intentMethod, this, ...args));
-=======
       // Check if there is a "beforeIntent_" method available
       if (this.isStateWithBeforeIntent(currentState.instance)) {
         const callbackResult = await Promise.resolve(currentState.instance.beforeIntent_(intentMethod, this, ...args));
->>>>>>> 4596dd85
 
         if (typeof callbackResult !== "boolean") {
           throw new Error(
@@ -79,15 +68,9 @@
         /* Call given intent */
         await Promise.resolve(currentState.instance[intentMethod](this, ...args));
 
-<<<<<<< HEAD
-        /* Call afterIntent_ method if present */
-        if ("afterIntent_" in currentState.instance) {
-          ((currentState.instance as any) as State.AfterIntent).afterIntent_(intentMethod, this, ...args);
-=======
         // Call afterIntent_ method if present
         if (this.isStateWithAfterIntent(currentState.instance)) {
           currentState.instance.afterIntent_(intentMethod, this, ...args);
->>>>>>> 4596dd85
         }
 
         /* Run afterIntent hooks */
@@ -176,7 +159,7 @@
     return this.pipeFactory(componentInterfaces.afterIntent);
   }
 
-<<<<<<< HEAD
+
   private retrieveStayInContextCallbackFromMetadata(currentStateClass: State.Constructor): ((...args: any[]) => boolean) | undefined {
     const metadata = Reflect.getMetadata(stayInContextMetadataKey, currentStateClass);
     return metadata ? metadata.stayInContext : undefined;
@@ -185,7 +168,7 @@
   private retrieveClearContextCallbackFromMetadata(currentStateClass: State.Constructor): ((...args: any[]) => boolean) | undefined {
     const metadata = Reflect.getMetadata(clearContextMetadataKey, currentStateClass);
     return metadata ? metadata.clearContext : undefined;
-=======
+
   /** Type Guards */
   private isStateWithBeforeIntent(state: State.Required | State.Required & State.BeforeIntent): state is State.Required & State.BeforeIntent {
     return "beforeIntent_" in state;
@@ -197,6 +180,5 @@
 
   private isStateWithErrorFallback(state: State.Required | State.Required & State.ErrorHandler): state is State.Required & State.ErrorHandler {
     return "errorFallback" in state;
->>>>>>> 4596dd85
   }
 }