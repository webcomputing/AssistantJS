--- conflicted
+++ resolved
@@ -40,13 +40,8 @@
       }
 
       // Check if there is a "beforeIntent_" method available
-<<<<<<< HEAD
       if (this.isStateWithBeforeIntent(currentState.instance)) {
         const callbackResult = await Promise.resolve(currentState.instance.beforeIntent_(intentMethod, this, ...args));
-=======
-      if ("beforeIntent_" in currentState.instance) {
-        const callbackResult = await Promise.resolve(((currentState.instance as any) as State.BeforeIntent).beforeIntent_(intentMethod, this, ...args));
->>>>>>> f15be8c7
 
         if (typeof callbackResult !== "boolean") {
           throw new Error(
@@ -66,13 +61,8 @@
         await Promise.resolve(currentState.instance[intentMethod](this, ...args));
 
         // Call afterIntent_ method if present
-<<<<<<< HEAD
         if (this.isStateWithAfterIntent(currentState.instance)) {
           currentState.instance.afterIntent_(intentMethod, this, ...args);
-=======
-        if ("afterIntent_" in currentState.instance) {
-          ((currentState.instance as any) as State.AfterIntent).afterIntent_(intentMethod, this, ...args);
->>>>>>> f15be8c7
         }
 
         // Run afterIntent hooks
@@ -108,13 +98,8 @@
 
   /** Checks if the current state is able to handle an error (=> if it has an 'errorFallback' method). If not, throws the error again. */
   private async handleOrReject(error: Error, state: State.Required, stateName: string, intentMethod: string, ...args): Promise<void> {
-<<<<<<< HEAD
     if (this.isStateWithErrorFallback(state)) {
       await Promise.resolve(state.errorFallback(error, state, stateName, intentMethod, this, ...args));
-=======
-    if ("errorFallback" in state) {
-      await Promise.resolve((state as any).errorFallback(error, state, stateName, intentMethod, this, ...args));
->>>>>>> f15be8c7
     } else {
       throw error;
     }
