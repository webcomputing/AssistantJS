import { ComponentDescriptor } from "inversify-components";

import { injectionNames } from "../../injection-names";

import { TranslateHelper } from "../i18n/translate-helper";
import { Logger } from "../root/public-interfaces";
import { Session } from "../services/public-interfaces";
import { intent, MinimalRequestExtraction } from "../unifier/public-interfaces";
import { ResponseFactory } from "../unifier/response-factory";

import { Hooks } from "../joined-interfaces";
import { ExecuteFiltersHook } from "./execute-filters-hook";
import { componentInterfaces } from "./private-interfaces";
import { Filter, MAIN_STATE_NAME, State } from "./public-interfaces";
import { Runner } from "./runner";
import { StateMachine as StateMachineImpl } from "./state-machine";

export const descriptor: ComponentDescriptor = {
  name: "core:state-machine",
  interfaces: componentInterfaces,
  bindings: {
    root: (bindService, lookupService) => {
      // Sets State Machine as runner after reducing context
      bindService.bindExecutable(lookupService.lookup("core:root").getInterface("afterContextExtension"), Runner);

      // See StateFactory interface
      bindService.bindGlobalService<State.Factory>("state-factory").toFactory<State.Required>(context => {
        return (stateName?: string) => {
          if (typeof stateName === "undefined" || stateName === null || stateName === "") {
            // tslint:disable-next-line:no-parameter-reassignment
            stateName = MAIN_STATE_NAME;
          }

          // Throw message if no states are defined
          if (!context.container.isBound(componentInterfaces.state)) {
            throw new Error("There are no states defined. You have to define states in order to use the state machine.");
          }

          // Throw message if searched state is not defined
          if (!context.container.isBoundTagged(componentInterfaces.state, "name", stateName)) throw new Error("There is no state defined: '" + stateName + "'");

          return context.container.getTagged<State.Required>(componentInterfaces.state, "name", stateName);
        };
      });

      // Publish all meta states
      bindService.bindGlobalService<State.Meta[]>("meta-states").toDynamicValue(context => {
        // Fixing a mysterious bug: constant value componentInterfaces.metaState is bound to parent container only, but not to child?!
        let containerToUse = context.container;
        if (!containerToUse.isBound(componentInterfaces.metaState)) {
          if (containerToUse.parent !== null && containerToUse.parent.isBound(componentInterfaces.metaState)) {
            containerToUse = containerToUse.parent;
          } else {
            return [];
          }
        }

        return containerToUse.getAll<State.Meta>(componentInterfaces.metaState);
      });

      // Returns all intents
      bindService.bindGlobalService<intent[]>("used-intents").toDynamicValue(context => {
        const meta = context.container.get<State.Meta[]>("core:state-machine:meta-states");
        return meta
          .map(m => m.intents)
          .reduce((previous, current) => previous.concat(current), [])
          .filter((element, position, self) => self.indexOf(element) === position);
      });

      // Returns all state names
      bindService.bindGlobalService<string[]>("state-names").toDynamicValue(context => {
        return context.container.get<State.Meta[]>("core:state-machine:meta-states").map(m => m.name);
      });
    },

    request: (bindService, lookupService) => {
      // Returns set of dependencies fitting for BaseState
      bindService.bindGlobalService<State.SetupSet>("current-state-setup-set").toDynamicValue(context => {
        return {
          responseFactory: context.container.get<ResponseFactory>(injectionNames.current.responseFactory),
          translateHelper: context.container.get<TranslateHelper>(injectionNames.current.translateHelper),
          extraction: context.container.get<MinimalRequestExtraction>(injectionNames.current.extraction),
          logger: context.container.get<Logger>(injectionNames.current.logger),
        };
      });

      // Returns current state machine: State machine with current state set up
      bindService
        .bindGlobalService("current-state-machine")
        .to(StateMachineImpl)
        .inSingletonScope();

      // Provider for current state name: Gets the name of the current state from session. Returns MAIN STATE if nothing is saved in session.
      bindService.bindGlobalService<State.CurrentNameProvider>("current-state-name-provider").toProvider<string>(context => {
        return () => {
          return context.container
            .get<() => Session>(injectionNames.current.sessionFactory)()
            .get("__current_state")
            .then(sessionValue => {
              return sessionValue ? sessionValue : MAIN_STATE_NAME;
            });
        };
      });

      // Provider for current state. Returns current state or MAIN STATE if no state is present.
      bindService.bindGlobalService<State.CurrentProvider>("current-state-provider").toProvider<{ instance: State.Required; name: string }>(context => {
        return () => {
          const factory = context.container.get<State.Factory>("core:state-machine:state-factory");

          return context.container
            .get<() => Promise<string>>("core:state-machine:current-state-name-provider")()
            .then(async stateName => {
              return { instance: factory(stateName), name: stateName };
            });
        };
      });

<<<<<<< HEAD
      // Provider for context states. Returns array of states or empty array if no state is present.
      bindService.bindGlobalService("current-context-states-provider").toProvider<Array<{ instance: State.Required; name: string }>>(context => {
        return () => {
          const factory = context.container.get<Function>("core:state-machine:state-factory");
          return context.container
            .get<() => Session>(injectionNames.current.sessionFactory)()
            .get("__context_states")
            .then(contextStates => {
              if (contextStates) {
                const contextStatesArr: string[] = JSON.parse(contextStates);
                return Array.isArray(contextStatesArr) ? contextStatesArr.map(stateName => ({ instance: factory(stateName), name: stateName })) : [];
              }
              return [];
            });
        };
      });
=======
      bindService.bindLocalServiceToSelf(ExecuteFiltersHook);

      // Returns before intent hook
      bindService
        .bindExtension<Hooks.BeforeIntentHook>(lookupService.lookup("core:state-machine").getInterface("beforeIntent"))
        .toDynamicValue(context => context.container.get(ExecuteFiltersHook).execute);
>>>>>>> 4596dd85
    },
  },
};<|MERGE_RESOLUTION|>--- conflicted
+++ resolved
@@ -114,8 +114,7 @@
             });
         };
       });
-
-<<<<<<< HEAD
+      
       // Provider for context states. Returns array of states or empty array if no state is present.
       bindService.bindGlobalService("current-context-states-provider").toProvider<Array<{ instance: State.Required; name: string }>>(context => {
         return () => {
@@ -132,14 +131,13 @@
             });
         };
       });
-=======
+      
       bindService.bindLocalServiceToSelf(ExecuteFiltersHook);
 
       // Returns before intent hook
       bindService
         .bindExtension<Hooks.BeforeIntentHook>(lookupService.lookup("core:state-machine").getInterface("beforeIntent"))
         .toDynamicValue(context => context.container.get(ExecuteFiltersHook).execute);
->>>>>>> 4596dd85
     },
   },
 };