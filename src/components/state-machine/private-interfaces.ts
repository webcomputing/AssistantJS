--- conflicted
+++ resolved
@@ -6,14 +6,10 @@
   // Hooks
   beforeIntent: Symbol("before-intent-hook"),
   afterIntent: Symbol("after-intent-hook"),
-<<<<<<< HEAD
-};
-
-export const COMPONENT_NAME = "core:state-machine";
-=======
 
   // Before/After StateMachine
   beforeStateMachine: Symbol("before-state-machine"),
   afterStateMachine: Symbol("after-state-machine"),
 };
->>>>>>> f15be8c7
+
+export const COMPONENT_NAME = "core:state-machine";