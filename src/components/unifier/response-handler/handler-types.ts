--- conflicted
+++ resolved
@@ -135,7 +135,6 @@
   setHttpStatusCode(httpStatusCode: AnswerType["httpStatusCode"] | Promise<AnswerType["httpStatusCode"]>): this;
 
   /**
-<<<<<<< HEAD
    * Sets json to merge automatically with resulting json before the response is send.
    *
    * Any JSON structure supplied here is appended directly to the resulting json of your platform handler.
@@ -146,7 +145,8 @@
    * @param json The json to append to the resultset of the current response handler's getBody() method
    */
   setAppendedJSON(json: OptionallyPromise<AnswerType["appendedJSON"]>): this;
-=======
+
+  /**
    * Returns current value for any given answer type, for example suggestion chips, voice message, etc as a promise.
    * By getting an answer value and resetting it, you are also able to append suggestion chips, reprompts, etc.
    * Will also execute thenMap if there is one present for this answer field.
@@ -155,7 +155,6 @@
    * @return Promise resolving to the currently stored answer value or undefined if no value is currently stored
    */
   resolveAnswerField<AnswerTypeKey extends keyof AnswerType>(answerType: AnswerTypeKey): Promise<AnswerType[AnswerTypeKey] | undefined>;
->>>>>>> 44d84706
 
   /**
    * Sends all messages as answer. After sending it is not possible anymore to set or change the answer.
