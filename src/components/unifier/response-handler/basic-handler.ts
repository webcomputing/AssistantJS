--- conflicted
+++ resolved
@@ -185,14 +185,14 @@
     return this;
   }
 
-<<<<<<< HEAD
   public setAppendedJSON(appendedJSON: OptionallyPromise<MergedAnswerTypes["appendedJSON"]>): this {
     this.failIfInactive();
 
     this.promises.appendedJSON = { resolver: appendedJSON };
 
     return this;
-=======
+  }
+
   public async resolveAnswerField<AnswerTypeKey extends keyof MergedAnswerTypes>(
     answerType: AnswerTypeKey
   ): Promise<MergedAnswerTypes[AnswerTypeKey] | undefined> {
@@ -210,7 +210,6 @@
 
       return currentValue;
     }
->>>>>>> 44d84706
   }
 
   public unsupportedFeature(methodName: string | number | symbol, ...args: any[]): void {
