--- conflicted
+++ resolved
@@ -11,18 +11,9 @@
 @injectable()
 export class Generator implements CLIGeneratorExtension {
   constructor(
-<<<<<<< HEAD
-    @inject(injectionNames.usedIntents)
-    @optional()
-    intents: intent[],
-    @multiInject(componentInterfaces.platformGenerator)
-    @optional()
-    generators: PlatformGenerator.Extension[],
-=======
     @inject(injectionNames.localesLoader) private localesLoader: LocalesLoader,
-    @inject("core:state-machine:used-intents") @optional() private intents: intent[],
+    @inject(injectionNames.usedIntents) @optional() private intents: intent[],
     @multiInject(componentInterfaces.platformGenerator) @optional() private platformGenerators: PlatformGenerator.Extension[],
->>>>>>> 59629aed
     @multiInject(componentInterfaces.utteranceTemplateService)
     @optional()
     private additionalUtteranceTemplatesServices: PlatformGenerator.UtteranceTemplateService[],
