--- conflicted
+++ resolved
@@ -1,15 +1,6 @@
 import { EntitySet } from "./public-interfaces";
 
 export const componentInterfaces = {
-<<<<<<< HEAD
-  requestProcessor: Symbol("request-processor"),
-  sessionEndedCallback: Symbol("session-ended-callback"),
-  platformGenerator: Symbol("platform-generator"),
-  utteranceTemplateService: Symbol("utterance-template-service"),
-  entityMapping: Symbol("entity-mapping"),
-  beforeKillSession: Symbol("hooks-before-kill-session"),
-  afterKillSession: Symbol("hooks-after-kill-session"),
-=======
   afterKillSession: Symbol("hooks-after-kill-session"),
   afterSendResponse: Symbol("after-send-response"),
   beforeKillSession: Symbol("hooks-before-kill-session"),
@@ -19,16 +10,11 @@
   requestProcessor: Symbol("request-processor"),
   sessionEndedCallback: Symbol("session-ended-callback"),
   utteranceTemplateService: Symbol("utterance-template-service"),
->>>>>>> a41a9da3
 };
 
 export namespace Configuration {
   /** A set of key names which are not masked in logs. For example: ["intent", { entities: ["firstName", "LastName"] }]. Defaults to ["platform", "device", "intent", "language"] */
-<<<<<<< HEAD
-  export type LogWhitelistSet = Array<string | { [keyName: string]: LogWhitelistSet }>;
-=======
   export type LogWhitelistSet = (string | { [keyName: string]: LogWhitelistSet })[];
->>>>>>> a41a9da3
 
   /** Configuration defaults -> all of these keys are optional for user */
   export interface Defaults {
@@ -38,12 +24,9 @@
     /** Maps all entities of your app to their respective internal types. You later have to map these types to platform-specific types. */
     entities: { [type: string]: string[] };
 
-<<<<<<< HEAD
     /** Sets of custom entities and allowed / example entity values */
     entitySets: { [name: string]: EntitySet };
 
-=======
->>>>>>> a41a9da3
     /** If set to false, created response objects will throw an exception if an unsupported feature if used */
     failSilentlyOnUnsupportedFeatures: boolean;
 
