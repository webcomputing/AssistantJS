--- conflicted
+++ resolved
@@ -5,23 +5,15 @@
 import { ServerApplication } from "./components/root/app-server";
 import { GenericRequestHandler } from "./components/root/generic-request-handler";
 import { Logger, RequestContext } from "./components/root/public-interfaces";
-import { Configuration } from "./components/services/private-interfaces";
 import { Filter, State, Transitionable } from "./components/state-machine/public-interfaces";
 import { StateMachineSetup } from "./components/state-machine/setup";
 import { intent, MinimalRequestExtraction, MinimalResponseHandler } from "./components/unifier/public-interfaces";
 
+import { Constructor } from "./assistant-source";
 import { FilterSetup } from "./components/state-machine/filter-setup";
 import { injectionNames } from "./injection-names";
 import { AssistantJSSetup } from "./setup";
 
-<<<<<<< HEAD
-import { Constructor } from "./assistant-source";
-
-/** Used for managing multiple spec setups */
-let specSetupId = 0;
-
-=======
->>>>>>> f15be8c7
 /** Helper for specs, which is also useful in other npm modules */
 export class SpecSetup {
   public setup: AssistantJSSetup;
@@ -37,12 +29,7 @@
    * @param useChilds If set to false, does not set child containers
    * @param autoSetup If set to true, registers internal components
    */
-<<<<<<< HEAD
   public prepare(states: State.Constructor[] = [], filters: Array<Constructor<Filter>> = [], autoBind = true, useChilds = false, autoSetup = true) {
-    this.initializeDefaultConfiguration();
-=======
-  public prepare(states: State.Constructor[] = [], autoBind = true, useChilds = false, autoSetup = true) {
->>>>>>> f15be8c7
     if (autoSetup) this.setup.registerInternalComponents();
     if (states.length > 0) this.registerStates(states);
     if (filters.length > 0) this.registerFilters(filters);
