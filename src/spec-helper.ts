import { createLogger } from "bunyan";
import * as express from "express";
import { ContainerImpl } from "inversify-components";

import { ServerApplication } from "./components/root/app-server";
import { GenericRequestHandler } from "./components/root/generic-request-handler";
import { Logger, RequestContext } from "./components/root/public-interfaces";
import { AfterContextExtension, Filter, State, Transitionable } from "./components/state-machine/public-interfaces";
import { StateMachineSetup } from "./components/state-machine/state-intent-setup";
import { BasicHandable, intent, MinimalRequestExtraction, PlatformSpecHelper } from "./components/unifier/public-interfaces";

import { BaseState, Constructor } from "./assistant-source";
import { TranslateValuesFor } from "./components/i18n/public-interfaces";
import { FilterSetup } from "./components/state-machine/filter-setup";
import { BasicAnswerTypes } from "./components/unifier/response-handler";
import { injectionNames } from "./injection-names";
import { AssistantJSSetup } from "./setup";

/** Describes available options of prepareSpec() */
export interface SpecHelperOptions {
  /** If set to true, calls autobind() on prepareSpec() to bind all dependencies to container. Default = true */
  autoBindOnPrepare: boolean;

  /**
   * If set to true, does not use child containers for every fired request.
   * In consequence, your mocked app can only handle one request instead of handling every incomming request in a seperate independent container scope.
   * This is necessary in nearly every kind of test to mock easily.
   * Default = true
   */
  bindSingletonChildContainer: boolean;

  /**
   * You are able to bind a different logger in specs, which will print less information and always print to stdout.
   * All available built-in bind/logger options are available here.
   */
  loggerOptions: {
    /** Log level of the spec-specific logger. Is only relevant if the spec specific logger is bound, so check out bindCondition, too. Default = "warn" */
    logLevel: Logger.LogLevel;

    /**
     * Defines when the spec-specific logger should be bound and the original application logger unbound.
     * force: Always bind spec-specific logger, don't care about environment variables
     * optOut: Always bind spec-specific logger unless environment variable USE_APPLICATION_LOGGER is set to "true"
     * never: Never bind spec-specific logger, so use application logger in specs
     * Default = optOut
     */
    bindCondition: "force" | "optOut" | "never";
  };

  /**
   * If set to true, all states are registered as singletons, so you will always get the same instance when asking the container for a state or calling specHelper.getState().
   * This is super useful for spying and mocking on states, so if you dealing with states, you probably want this.
   * Default = true
   */
  registerStatesAsSingleton: boolean;
}

/** Helper for specs, which is also useful in other npm modules */
export class SpecHelper {
  constructor(public assistantJs: AssistantJSSetup, public stateMachineSetup: StateMachineSetup = new StateMachineSetup(assistantJs)) {}

  /** Interpretes the given SpecHelperOptions and prepares your spec by binding everyhting to container etc. */
  public prepareSpec(givenOptions: Partial<SpecHelperOptions>) {
    // Set all default values
    const defaults: SpecHelperOptions = {
      autoBindOnPrepare: true,
      bindSingletonChildContainer: true,
      loggerOptions: {
        logLevel: "warn",
        bindCondition: "optOut",
      },
      registerStatesAsSingleton: true,
    };

    // Merge to real options
    const options = { ...defaults, ...givenOptions };

    // Auto bind if configured
    if (options.autoBindOnPrepare) {
      this.assistantJs.autobind();
    }

    // Switch to child containers if configured
    if (options.bindSingletonChildContainer) {
      this.bindChildlessRequestHandlerMock();
    }

    // Bind spec logger if wanted
    const checkedEnvironmentVariable = typeof process.env.USE_APPLICATION_LOGGER === "string" ? process.env.USE_APPLICATION_LOGGER.toLowerCase() : "false";
    if (options.loggerOptions.bindCondition === "force" || (options.loggerOptions.bindCondition === "optOut" && checkedEnvironmentVariable !== "true")) {
      this.bindSpecLogger(options.loggerOptions.logLevel);
    }

    // Set state machine bindings to singleton if wanted
    if (options.registerStatesAsSingleton) {
      this.stateMachineSetup.registerStatesInSingleton = true;
    }
  }

  /**
   * Prepares assistant js setup
   * @param states States to add to container
   * @param autobind If true, calls setup.autobind()
   * @param useChilds If set to false, does not set child containers
   * @param autoSetup If set to true, registers internal components
   * @param minimumLogLevel If you do not enable logging in specs explicitly using SPEC_LOGS=true, this is the minimum level applied to logger.
   */
  public prepare(
    states: State.Constructor[] = [],
    filters: Array<Constructor<Filter>> = [],
    autoBind = true,
    useChilds = false,
    autoSetup = true,
    minimumLogLevel: Logger.LogLevel = "warn"
  ) {
    // tslint:disable-next-line:no-console
    console.warn("[DEPRECATION] using prepare() is deprecated. Please use prepareSpec() instead!");

    if (autoSetup) this.assistantJs.registerInternalComponents();
    if (states.length > 0) this.registerStates(states);
    if (filters.length > 0) this.registerFilters(filters);

    if (autoBind) this.assistantJs.autobind();
    if (!useChilds) this.bindChildlessRequestHandlerMock();

    // Change logger unless env variable is set
    const specLogging = process.env.SPEC_LOGS || process.env.SPECS_LOG || process.env.SPECS_LOGS || process.env.LOG_SPECS;
    if (!(specLogging === "true")) this.bindSpecLogger(minimumLogLevel);
  }

  /**
   * Prepares an intent call and creates request scope. Use this first in your specs, then call runMachineAndGetResults() to execute the intent method.
   * @param {PlatformSpecHelper<MergedAnswerTypes, MergedHandler>} platformSpecHelper The platform to use to execute this intent
   * @param {intent} intentToCall The intent you want to execute when calling runMachine() afterwards
   * @param {any} additionalExtractions Additional extractions to append, for example to set entities
   */
  public async prepareIntentCall<MergedAnswerTypes extends BasicAnswerTypes, MergedHandler extends BasicHandable<MergedAnswerTypes>>(
    platformSpecHelper: PlatformSpecHelper<MergedAnswerTypes, MergedHandler>,
    intentToCall: intent,
    additionalExtractions = {},
    additionalRequestContext = {}
  ): Promise<MergedHandler> {
    if (typeof platformSpecHelper === "undefined") {
      throw new Error(
        "You passed an undefined platformSpecHelper into prepareIntentCall. Have a look at your declaration of this.platforms in your setup.ts and compare it to what you've passed into prepareIntentCall()."
      );
    }
    return platformSpecHelper.pretendIntentCalled(intentToCall, additionalExtractions, additionalRequestContext);
  }

  /** Runs state machine to execute prepared intent method and collects and return all reponse handler results afterwards */
  public async runMachineAndGetResults<MergedAnswerTypes extends BasicAnswerTypes = BasicAnswerTypes>(stateName: string): Promise<Partial<MergedAnswerTypes>> {
    await this.runMachine(stateName);
    return this.getResponseResults();
  }

  /**
   * Runs state machine. Needs created request scope!
   * @param stateName Name of state to run.
   */
  public async runMachine(stateName: string): Promise<void> {
    this.throwIfNoRequestScope();

    // Transition to given state
    const machine = this.assistantJs.container.inversifyInstance.get<Transitionable>(injectionNames.current.stateMachine);
    await machine.transitionTo(stateName);

    /**
     * Here, we need the state machine runner instead of machine.handleIntent()
     * because we won't execute after state machine extensions otherwise
     */
    const afterContextExtensions = this.assistantJs.container.inversifyInstance.getAll<AfterContextExtension>(
      this.assistantJs.container.componentRegistry.lookup("core:root").getInterface("afterContextExtension")
    );
    const runner = afterContextExtensions.filter(extensionClass => extensionClass.constructor.name === "Runner")[0];

    return runner.execute();
  }

  /**
   * This Method returns the resolved Results from the current ResponseHandler
   */
  public getResponseResults<MergedAnswerTypes extends BasicAnswerTypes = BasicAnswerTypes>(): Partial<MergedAnswerTypes> {
    const requestHandler: BasicHandable<MergedAnswerTypes> = this.assistantJs.container.inversifyInstance.get(injectionNames.current.responseHandler);

    const results = (requestHandler as any).results as Partial<MergedAnswerTypes>;
    const promises = (requestHandler as any).promises as { [key in keyof MergedAnswerTypes]?: any };

    for (const key in promises) {
      if (promises.hasOwnProperty(key) && (!results.hasOwnProperty(key) || !results[key])) {
        throw new Error("Not all Promises has been resolved. Did you await send() or resolveResults() on the ResponseHandler?");
      }
    }

    return results;
  }

  /**
   * Creates request scope in container manually, without firing a request. Most times, you'd like to call `prepareIntentCall` instead
   * @param minimalExtraction Extraction result to add to di container for scope opening. You can pass null if you don't want to pass a result.
   * @param requestContext Request context to add to di container for scope opening.
   * @param responseHandler If given, this handler is bound to minimalExtraction.component.name + ":current-response-handler.
   * Does  not work with minimalExtraction being null
   */
  public createRequestScope(
    minimalExtraction: MinimalRequestExtraction | null,
    requestContext: RequestContext,
    responseHandler?: { new (...args: any[]): BasicHandable<any> }
  ) {
    // Get request handle instance and create child container of it
    const requestHandler = this.assistantJs.container.inversifyInstance.get(GenericRequestHandler);
    const childContainer = requestHandler.createChildContainer(this.assistantJs.container);

    // Bind request context
    requestHandler.bindContextToContainer(requestContext, childContainer, "core:root:current-request-context");

    // Add minimal extraction if wanted
    if (minimalExtraction !== null) {
      requestHandler.bindContextToContainer(minimalExtraction, childContainer, "core:unifier:current-extraction", true);
    }

    // Add minimal response handler
    if (typeof responseHandler !== "undefined") {
      if (minimalExtraction !== null) {
        childContainer.bind<BasicHandable<any>>(minimalExtraction.platform + ":current-response-handler").to(responseHandler);
      } else {
        throw new Error("You cannot pass a null value for minimalExtraction but expecting a responseHandler to bind");
      }
    }

    // Open request scope
    this.assistantJs.container.componentRegistry.autobind(childContainer, [], "request", requestContext);
  }

  /**
   * Returns the given state instance. Needs created request scope.
   * @param {string} stateName Name of state to return
   */
<<<<<<< HEAD
  public async runMachine(stateName?: string, runIntent?: intent, ...args: any[]) {
    if (
      this.setup.container.inversifyInstance.isBound("core:unifier:current-extraction") &&
      this.setup.container.inversifyInstance.isBound("core:state-machine:current-state-machine")
    ) {
      // get current Extraction, set intent and bind it back to
      const extraction = this.setup.container.inversifyInstance.get<MinimalRequestExtraction>("core:unifier:current-extraction");
      if (runIntent) {
        extraction.intent = runIntent;
      }
      this.setup.container.inversifyInstance.unbind("core:unifier:current-extraction");
      this.setup.container.inversifyInstance.bind<MinimalRequestExtraction>("core:unifier:current-extraction").toConstantValue(extraction);

      const machine = this.setup.container.inversifyInstance.get<Transitionable>("core:state-machine:current-state-machine");
=======
  public getState<GivenState extends BaseState<BasicAnswerTypes, BasicHandable<BasicAnswerTypes>>>(stateName: string): GivenState {
    this.throwIfNoRequestScope();
>>>>>>> 7342b4d9

    const stateFactory: State.Factory = this.assistantJs.container.inversifyInstance.get(injectionNames.stateFactory);
    return stateFactory(stateName);
  }

<<<<<<< HEAD
      return runner.execute(...args);
    }
=======
  /**
   * Returns all translation variants for given i18n key. Needs created request scope.
   * This enables you to test the randomly creates AssitantJS response against this list.
   * @param {string} absoluteTranslationKey The absolute path to an translation key. No ".xxx" notation supported, which forces you to also test against your conventions.
   */
  public async translateValuesFor(absoluteTranslationKey: string, options?: any): Promise<string[]> {
    this.throwIfNoRequestScope();
>>>>>>> 7342b4d9

    const translateValuesFor: TranslateValuesFor = this.assistantJs.container.inversifyInstance.get(injectionNames.current.i18nTranslateValuesFor);
    return translateValuesFor(absoluteTranslationKey, options);
  }

  /** Registers states */
  public registerStates(states: State.Constructor[]) {
    const stateMachineSetup = new StateMachineSetup(this.assistantJs);
    states.forEach(state => stateMachineSetup.addState(state));
    stateMachineSetup.registerStates();
  }

  /** Registers filters */
  public registerFilters(filters: Array<Constructor<Filter>>) {
    const filterSetup = new FilterSetup(this.assistantJs);
    filters.forEach(filter => filterSetup.addFilter(filter));
    filterSetup.registerFilters();
  }

  /**
   * Disables the usage of child container for testing purpose by appying ChildlessGenericRequestHandler
   */
  public bindChildlessRequestHandlerMock() {
    this.assistantJs.container.inversifyInstance.unbind(GenericRequestHandler);
    this.assistantJs.container.inversifyInstance.bind(GenericRequestHandler).to(ChildlessGenericRequestHandler);
  }

  /**
   * Changes logger to a new one without any streams configured. Makes the logger silent.
   */
  public bindSpecLogger(minimumLevel: Logger.LogLevel) {
    this.assistantJs.container.inversifyInstance.unbind(injectionNames.logger);
    this.assistantJs.container.inversifyInstance
      .bind<Logger>(injectionNames.logger)
      .toConstantValue(createLogger({ name: "assistantjs-testing", streams: [{ level: minimumLevel, stream: process.stdout }] }));
  }

  /**
   * Creates a express server configured with ServerApplication.
   * @param expressApp If given, express app to use
   *
   * @return Promise<Function> stopFunction If you call this function, server will be stopped.
   */
  public withServer(expressApp: express.Express = express()): Promise<(() => void)> {
    return new Promise(resolve => {
      this.assistantJs.run(
        new ServerApplication(
          3000,
          app => {
            resolve(() => {
              app.stop();
            });
          },
          expressApp
        )
      );
    });
  }

  /** Throws an error if no request scope was created */
  private throwIfNoRequestScope() {
    if (
      !this.assistantJs.container.inversifyInstance.isBound(injectionNames.current.extraction) ||
      !this.assistantJs.container.inversifyInstance.isBound(injectionNames.current.requestContext)
    ) {
      throw new Error("There is no request scope. Please create request scope first by calling this.prepareIntentCall() or this.createRequestScope().");
    }
  }
}

/**
 * This is an implementation of GenericRequestHandle which DOES NOT spawn a child container,
 * but uses the parent container instead. Nice for testing.
 */
// tslint:disable-next-line:max-classes-per-file
export class ChildlessGenericRequestHandler extends GenericRequestHandler {
  public createChildContainer(container) {
    return container.inversifyInstance;
  }
}<|MERGE_RESOLUTION|>--- conflicted
+++ resolved
@@ -236,34 +236,13 @@
    * Returns the given state instance. Needs created request scope.
    * @param {string} stateName Name of state to return
    */
-<<<<<<< HEAD
-  public async runMachine(stateName?: string, runIntent?: intent, ...args: any[]) {
-    if (
-      this.setup.container.inversifyInstance.isBound("core:unifier:current-extraction") &&
-      this.setup.container.inversifyInstance.isBound("core:state-machine:current-state-machine")
-    ) {
-      // get current Extraction, set intent and bind it back to
-      const extraction = this.setup.container.inversifyInstance.get<MinimalRequestExtraction>("core:unifier:current-extraction");
-      if (runIntent) {
-        extraction.intent = runIntent;
-      }
-      this.setup.container.inversifyInstance.unbind("core:unifier:current-extraction");
-      this.setup.container.inversifyInstance.bind<MinimalRequestExtraction>("core:unifier:current-extraction").toConstantValue(extraction);
-
-      const machine = this.setup.container.inversifyInstance.get<Transitionable>("core:state-machine:current-state-machine");
-=======
   public getState<GivenState extends BaseState<BasicAnswerTypes, BasicHandable<BasicAnswerTypes>>>(stateName: string): GivenState {
     this.throwIfNoRequestScope();
->>>>>>> 7342b4d9
 
     const stateFactory: State.Factory = this.assistantJs.container.inversifyInstance.get(injectionNames.stateFactory);
     return stateFactory(stateName);
   }
 
-<<<<<<< HEAD
-      return runner.execute(...args);
-    }
-=======
   /**
    * Returns all translation variants for given i18n key. Needs created request scope.
    * This enables you to test the randomly creates AssitantJS response against this list.
@@ -271,7 +250,6 @@
    */
   public async translateValuesFor(absoluteTranslationKey: string, options?: any): Promise<string[]> {
     this.throwIfNoRequestScope();
->>>>>>> 7342b4d9
 
     const translateValuesFor: TranslateValuesFor = this.assistantJs.container.inversifyInstance.get(injectionNames.current.i18nTranslateValuesFor);
     return translateValuesFor(absoluteTranslationKey, options);
