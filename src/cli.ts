--- conflicted
+++ resolved
@@ -68,11 +68,7 @@
     ];
 
     // Merge root files into array
-<<<<<<< HEAD
     copyInstructions = copyInstructions.concat(['.gitignore', 'index.ts', 'tsconfig.json', 'tslint.json', 'README.md', 'package.json'].map(rootFile => [rootFile, rootFile]));
-=======
-    copyInstructions = copyInstructions.concat([".gitignore", "index.ts", "tsconfig.json", "README.md", "package.json"].map(rootFile => [rootFile, rootFile]));
->>>>>>> 7c77e0e6
 
     // Copy templates!
     copyInstructions.forEach(copyInstruction => {
