--- conflicted
+++ resolved
@@ -1,8 +1,5 @@
 // tslint:disable:no-console
-<<<<<<< HEAD
-=======
 // tslint:disable:no-var-requires
->>>>>>> b5c0142b
 
 // Execute setup and get runner
 import { AssistantJSSetup } from "./setup";
